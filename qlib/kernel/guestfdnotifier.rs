// Copyright (c) 2021 Quark Container Authors / 2018 The gVisor Authors.
//
// Licensed under the Apache License, Version 2.0 (the "License");
// you may not use this file except in compliance with the License.
// You may obtain a copy of the License at
//
//     http://www.apache.org/licenses/LICENSE-2.0
//
// Unless required by applicable law or agreed to in writing, software
// distributed under the License is distributed on an "AS IS" BASIS,
// WITHOUT WARRANTIES OR CONDITIONS OF ANY KIND, either express or implied.
// See the License for the specific language governing permissions and
// limitations under the License.

use alloc::sync::Arc;
use alloc::collections::btree_map::BTreeMap;
use crate::qlib::mutex::*;
use core::ops::Deref;
use core::fmt;

use super::Kernel::HostSpace;
use super::kernel::waiter::*;
use super::fs::host::hostinodeop::*;
use super::super::object_ref::*;
use super::super::common::*;
use super::super::linux_def::*;
use super::SHARESPACE;
use super::IOURING;

pub static GUEST_NOTIFIER : GuestNotifierRef = GuestNotifierRef::New();

pub fn AddFD(fd: i32, iops: &HostInodeOp) {
    GUEST_NOTIFIER.AddFD(fd, iops);
}

pub fn RemoveFD(fd: i32) {
    GUEST_NOTIFIER.RemoveFD(fd);
}

pub fn UpdateFD(fd: i32) -> Result<()> {
    return GUEST_NOTIFIER.UpdateFD(fd);
}

pub fn NonBlockingPoll(fd: i32, mask: EventMask) -> EventMask {
    return HostSpace::NonBlockingPoll(fd, mask) as EventMask
}

pub fn Notify(fd: i32, mask: EventMask) {
    GUEST_NOTIFIER.Notify(fd, mask);
}

#[derive(Default)]
pub struct FdWaitIntern {
    pub queue: Queue,
    pub mask: EventMask,
}

impl fmt::Debug for FdWaitIntern {
    fn fmt(&self, f: &mut fmt::Formatter<'_>) -> fmt::Result {
        f.debug_struct("FdWaitInfo")
            .field("mask", &self.mask)
            .finish()
    }
}

#[derive(Default, Clone, Debug)]
pub struct FdWaitInfo(Arc<QMutex<FdWaitIntern>>);

impl Deref for FdWaitInfo {
    type Target = Arc<QMutex<FdWaitIntern>>;

    fn deref(&self) -> &Arc<QMutex<FdWaitIntern>> {
        &self.0
    }
}

impl FdWaitInfo {
    pub fn New(queue: Queue, mask: EventMask) -> Self {
        let intern = FdWaitIntern {
            queue,
            mask
        };

        return Self(Arc::new(QMutex::new(intern)))
    }

    pub fn UpdateFDAsync(&self, fd: i32, epollfd: i32) -> Result<()> {
        let op;
        let mask = {
            let mut fi = self.lock();

            let mask = fi.queue.Events();

            if fi.mask == 0 {
                if mask != 0 {
                    op = LibcConst::EPOLL_CTL_ADD;
                } else {
                    return Ok(())
                }
            } else {
                if mask == 0 {
                    op = LibcConst::EPOLL_CTL_DEL;
                } else {
                    if mask | fi.mask == fi.mask {
                        return Ok(())
                    }
                    op = LibcConst::EPOLL_CTL_MOD;
                }
            }

            fi.mask = mask;

            mask
        };

        let mask = mask | LibcConst::EPOLLET as u64;

        IOURING.EpollCtl(epollfd, fd, op as i32, mask as u32);
        return Ok(())
    }

    pub fn UpdateFDSync(&self, fd: i32) -> Result<()> {
<<<<<<< HEAD
        // let op;
        // let mask = {
        //     let mut fi = self.lock();

        //     let mask = fi.queue.Events();

        //     if fi.mask == 0 {
        //         if mask != 0 {
        //             op = LibcConst::EPOLL_CTL_ADD;
        //         } else {
        //             return Ok(())
        //         }
        //     } else {
        //         if mask == 0 {
        //             op = LibcConst::EPOLL_CTL_DEL;
        //         } else {
        //             if mask | fi.mask == fi.mask {
        //                 return Ok(())
        //             }
        //             op = LibcConst::EPOLL_CTL_MOD;
        //         }
        //     }

        //     fi.mask = mask;

        //     mask
        // };
        // error!("WaitFd1: fd: {}, op: {}, mask: {:x} ", fd, op, mask);
        // return Self::waitfd(fd, op as u32, mask);
        let mask = self.lock().queue.Events();
        return Self::waitfd(fd, 0 as u32, mask);
=======
        let mask = {
            let fi = self.lock();

            let mask = fi.queue.Events();
            if mask == fi.mask {
                return Ok(())
            }

            mask
        };

        return Self::waitfd(fd, mask);
>>>>>>> 29ac7d97
    }

    pub fn Notify(&self, mask: EventMask) {
        let queue = self.lock().queue.clone();
        queue.Notify(EventMaskFromLinux(mask as u32));
    }

    fn waitfd(fd: i32, mask: EventMask) -> Result<()> {
        HostSpace::WaitFDAsync(fd, mask);

        return Ok(())
    }
}

// notifier holds all the state necessary to issue notifications when IO events
// occur in the observed FDs.
pub struct GuestNotifierInternal {
    // fdMap maps file descriptors to their notification queues and waiting
    // status.
    fdMap: BTreeMap<i32, FdWaitInfo>,
    pub epollfd: i32,
}

#[repr(C)]
#[repr(packed)]
#[derive(Default, Copy, Clone, Debug)]
pub struct EpollEvent {
    pub Event: u32,
    pub U64: u64
}

pub type GuestNotifierRef = ObjectRef<GuestNotifier>;
pub struct GuestNotifier(QMutex<GuestNotifierInternal>);

impl Deref for GuestNotifier {
    type Target = QMutex<GuestNotifierInternal>;

    fn deref(&self) -> &QMutex<GuestNotifierInternal> {
        &self.0
    }
}

impl Default for GuestNotifier {
    fn default() -> Self {
        return Self::New()
    }
}

impl GuestNotifier {
    pub fn New() -> Self {
        let internal = GuestNotifierInternal {
            fdMap: BTreeMap::new(),
            epollfd: 0,
        };

        return Self(QMutex::new(internal))
    }

    pub fn Addr(&self) -> u64 {
        return self as * const _ as u64
    }

    pub fn VcpuWait(&self) -> u64 {
        let ret = HostSpace::VcpuWait();
        if ret < 0 {
            panic!("ProcessHostEpollWait fail with error {}", ret)
        };

        return ret as u64
    }

    pub fn ProcessHostEpollWait(&self) {
        let ret = HostSpace::HostEpollWaitProcess();
        if ret < 0 {
            panic!("ProcessHostEpollWait fail with error {}", ret)
        };
    }

    pub fn ProcessEvents(&self, events: &[EpollEvent]) {
        for e in events {
            let fd = e.U64 as i32;
            let event = e.Event as EventMask;
            self.Notify(fd, event)
        }
    }

    pub fn InitPollHostEpoll(&self, hostEpollWaitfd: i32) {
        self.lock().epollfd = hostEpollWaitfd;
        IOURING.PollHostEpollWaitInit(hostEpollWaitfd);
    }

    fn waitfd(fd: i32, mask: EventMask) -> Result<()> {
        HostSpace::WaitFDAsync(fd, mask);

        return Ok(())
    }

    pub fn UpdateFD(&self, fd: i32) -> Result<()> {
        if SHARESPACE.config.read().UringEpollCtl {
            return self.UpdateFDAsync(fd)
        } else {
            return self.UpdateFDSync(fd)
        }
    }

    pub fn FdWaitInfo(&self, fd: i32) -> Option<FdWaitInfo> {
        let fi = match self.lock().fdMap.get(&fd) {
            None => {
                return None
            }
            Some(fi) => fi.clone(),
        };

        return Some(fi)
    }

    pub fn UpdateFDAsync(&self, fd: i32) -> Result<()> {
        let fi = match self.FdWaitInfo(fd) {
            None => return Ok(()),
            Some(fi) => fi
        };

        let epollfd = self.lock().epollfd;

        return fi.UpdateFDAsync(fd, epollfd);
    }

    pub fn UpdateFDSync(&self, fd: i32) -> Result<()> {
        let fi = match self.FdWaitInfo(fd) {
            None => return Ok(()),
            Some(fi) => fi
        };

        return fi.UpdateFDSync(fd);
    }

    pub fn AddFD(&self, fd: i32, iops: &HostInodeOp) {
        let mut n = self.lock();

        let queue = iops.lock().queue.clone();

        if n.fdMap.contains_key(&fd) {
            panic!("GUEST_NOTIFIER::AddFD fd {} added twice", fd);
        }

        let waitinfo = FdWaitInfo::New(queue.clone(), 0);
        n.fdMap.insert(fd, waitinfo.clone());
        HostSpace::UpdateWaitInfo(fd, waitinfo);
    }

    pub fn RemoveFD(&self, fd: i32) {
        let mut n = self.lock();
        n.fdMap.remove(&fd);
    }

    pub fn Notify(&self, fd: i32, mask: EventMask) {
        let fi = match self.FdWaitInfo(fd) {
            None => return,
            Some(fi) => fi
        };

        fi.Notify(mask);
    }
}<|MERGE_RESOLUTION|>--- conflicted
+++ resolved
@@ -120,39 +120,6 @@
     }
 
     pub fn UpdateFDSync(&self, fd: i32) -> Result<()> {
-<<<<<<< HEAD
-        // let op;
-        // let mask = {
-        //     let mut fi = self.lock();
-
-        //     let mask = fi.queue.Events();
-
-        //     if fi.mask == 0 {
-        //         if mask != 0 {
-        //             op = LibcConst::EPOLL_CTL_ADD;
-        //         } else {
-        //             return Ok(())
-        //         }
-        //     } else {
-        //         if mask == 0 {
-        //             op = LibcConst::EPOLL_CTL_DEL;
-        //         } else {
-        //             if mask | fi.mask == fi.mask {
-        //                 return Ok(())
-        //             }
-        //             op = LibcConst::EPOLL_CTL_MOD;
-        //         }
-        //     }
-
-        //     fi.mask = mask;
-
-        //     mask
-        // };
-        // error!("WaitFd1: fd: {}, op: {}, mask: {:x} ", fd, op, mask);
-        // return Self::waitfd(fd, op as u32, mask);
-        let mask = self.lock().queue.Events();
-        return Self::waitfd(fd, 0 as u32, mask);
-=======
         let mask = {
             let fi = self.lock();
 
@@ -165,7 +132,6 @@
         };
 
         return Self::waitfd(fd, mask);
->>>>>>> 29ac7d97
     }
 
     pub fn Notify(&self, mask: EventMask) {
