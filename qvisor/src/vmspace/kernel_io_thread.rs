--- conflicted
+++ resolved
@@ -106,36 +106,6 @@
                 return Err(Error::Exit)
             }
 
-<<<<<<< HEAD
-            let mut start = TSC.Rdtsc();
-
-            let ret = unsafe {
-                libc::read(self.eventfd, &mut data as * mut _ as *mut libc::c_void, 8)
-            };
-
-            if ret < 0 && errno::errno().0 != SysErr::EAGAIN {
-                panic!("KIOThread::Wakeup fail... eventfd is {}, errno is {}",
-                        self.eventfd, errno::errno().0);
-            }
-
-            while !sharespace.Shutdown() {
-                if IOURING.DrainCompletionQueue() > 0 {
-                    start = TSC.Rdtsc()
-                }
-
-                if TSC.Rdtsc() - start >= IO_WAIT_CYCLES {
-                    break;
-                }
-
-                match sharespace.TryLockEpollProcess() {
-                    None => {},
-                    Some(_lock) => {
-                        FD_NOTIFIER.HostEpollWait();
-                    }
-                }
-            }
-
-=======
             self.Process(sharespace);
 
             let ret = unsafe {
@@ -149,7 +119,6 @@
 
             self.Process(sharespace);
 
->>>>>>> cba360f5
             let _nfds = unsafe {
                 epoll_wait(epfd, &mut events[0], 2, -1)
             };
