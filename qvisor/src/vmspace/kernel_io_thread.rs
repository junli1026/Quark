--- conflicted
+++ resolved
@@ -54,17 +54,10 @@
     pub fn ProcessOnce(sharespace: &ShareSpace) -> usize {
         let mut count = 0;
 
-<<<<<<< HEAD
         if QUARK_CONFIG.lock().EnableRDMA {
             count += GlobalRDMASvcCli().ProcessRDMASvcMessage();
         }
-        count += IOURING.IOUrings()[0].HostSubmit().unwrap();
-=======
-        /*if QUARK_CONFIG.lock().EnableRDMA {
-            count += RDMA.PollCompletionQueueAndProcess();
-        }*/
         count += IOURING.IOUring().HostSubmit().unwrap();
->>>>>>> 6eced085
         TIMER_STORE.Trigger();
         count += IOURING.IOUring().HostSubmit().unwrap();
         count += IOURING.DrainCompletionQueue();
